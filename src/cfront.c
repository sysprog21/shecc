--- conflicted
+++ resolved
@@ -2047,13 +2047,8 @@
     block_t *block = &BLOCKS[0]; /* global block */
 
     if (lex_peek(T_include, token)) {
-<<<<<<< HEAD
-        if (strcmp(token_str, "<stdio.h>") == 0) {
+        if (!strcmp(token_str, "<stdio.h>")) {
             /* ignore, we include libc by default */
-=======
-        if (!strcmp(token_str, "<stdio.h>")) {
-            /* ignore, we inclue libc by default */
->>>>>>> 659bba8f
         }
         lex_expect(T_include);
     } else if (lex_accept(T_define)) {
